from .logging import debug, exception_log
from .protocol import Request, Notification, Response, Error, ErrorCode
from .transports import StdioTransport, Transport
from .types import Settings
from .typing import Any, Dict, Tuple, Callable, Optional, List
from abc import ABCMeta, abstractmethod
from threading import Condition
import json
import subprocess


TCP_CONNECT_TIMEOUT = 5
DEFAULT_SYNC_REQUEST_TIMEOUT = 1.0


def format_request(payload: Dict[str, Any]) -> str:
    """Converts the request into json"""
    return json.dumps(payload, sort_keys=False, check_circular=False, separators=(',', ':'))


def try_terminate_process(process: subprocess.Popen) -> None:
    try:
        process.terminate()
    except ProcessLookupError:
        pass  # process can be terminated already


class Logger(metaclass=ABCMeta):

    @abstractmethod
    def outgoing_response(self, request_id: Any, params: Any) -> None:
        pass

    @abstractmethod
    def outgoing_error_response(self, request_id: Any, error: Error) -> None:
        pass

    @abstractmethod
    def outgoing_request(self, request_id: int, method: str, params: Any, blocking: bool) -> None:
        pass

    @abstractmethod
    def outgoing_notification(self, method: str, params: Any) -> None:
<<<<<<< HEAD
        if not self.settings.log_debug:
            return
        # Do not log the payloads if any of these conditions occur because the payloads might contain the entire
        # content of the view.
        log_payload = self.settings.log_payloads
        if method.endswith("didOpen"):
            log_payload = False
        elif method.endswith("didChange"):
            content_changes = params.get("contentChanges")
            if content_changes and "range" not in content_changes[0]:
                log_payload = False
        elif method.endswith("didSave"):
            if isinstance(params, dict) and "text" in params:
                log_payload = False
        self.log(self.format_notification(" ->", method), params, log_payload)
=======
        pass
>>>>>>> 161e0dc3

    @abstractmethod
    def incoming_response(self, request_id: int, params: Any) -> None:
        pass

    @abstractmethod
    def incoming_error_response(self, request_id: Any, error: Any) -> None:
        pass

    @abstractmethod
    def incoming_request(self, request_id: Any, method: str, params: Any) -> None:
        pass

    @abstractmethod
    def incoming_notification(self, method: str, params: Any, unhandled: bool) -> None:
        pass


class SyncRequestStatus:

    __slots__ = ('__payload', '__error', '__request_id', '__response_id')

    def __init__(self) -> None:
        self.__payload = None  # type: Any
        self.__error = None  # type: Optional[Dict[str, Any]]
        self.__request_id = -1
        self.__response_id = -1

    def prepare(self, request_id: int) -> None:
        assert self.is_idle()
        assert self.__payload is None
        assert self.__error is None
        self.__request_id = request_id

    def request_id(self) -> int:
        assert not self.is_idle()
        return self.__request_id

    def set(self, response_id: int, payload: Any) -> None:
        assert self.is_requesting()
        assert self.__request_id == response_id
        self.__payload = payload
        self.__response_id = response_id
        assert self.is_ready()

    def set_error(self, response_id: int, error: Dict[str, Any]) -> None:
        assert self.is_requesting()
        assert self.__request_id == response_id
        self.__error = error
        self.__response_id = response_id
        assert self.is_ready()

    def is_ready(self) -> bool:
        return self.__request_id != -1 and self.__request_id == self.__response_id

    def is_requesting(self) -> bool:
        return self.__request_id != -1 and self.__response_id == -1

    def is_idle(self) -> bool:
        return self.__request_id == -1

    def has_error(self) -> bool:
        return self.__error is not None

    def flush(self) -> Any:
        assert not self.has_error()
        assert self.is_ready()
        result = self.__payload
        self.reset()
        return result

    def flush_error(self) -> Dict[str, Any]:
        assert self.__error is not None
        assert self.is_ready()
        result = self.__error
        self.reset()
        return result

    def reset(self) -> None:
        self.__payload = None
        self.__request_id = -1
        self.__response_id = -1


class Client(object):
    def __init__(self, transport: Transport, settings: Settings) -> None:
        self.transport = transport  # type: Optional[Transport]
        self.transport.start(self.receive_payload, self.on_transport_closed)
        self.request_id = 0  # Our request IDs are always integers.
        self.logger = SublimeLogger(settings, "server", debug)  # type: Logger
        self._response_handlers = {}  # type: Dict[int, Tuple[Optional[Callable], Optional[Callable[[Any], None]]]]
        self._request_handlers = {}  # type: Dict[str, Callable]
        self._notification_handlers = {}  # type: Dict[str, Callable]
        self._sync_request_result = SyncRequestStatus()
        self._sync_request_cvar = Condition()
        self._deferred_notifications = []  # type: List[Any]
        self._deferred_responses = []  # type: List[Tuple[Optional[Callable], Any]]
        self.exiting = False
        self._crash_handler = None  # type: Optional[Callable]
        self._transport_fail_handler = None  # type: Optional[Callable]
        self._error_display_handler = lambda msg: debug(msg)

    def send_request(
            self,
            request: Request,
            handler: Callable[[Optional[Any]], None],
            error_handler: Optional[Callable[[Any], None]] = None,
    ) -> None:
        if self.transport is not None:
            with self._sync_request_cvar:
                self.request_id += 1
                request_id = self.request_id
                self._response_handlers[request_id] = (handler, error_handler)
            self.logger.outgoing_request(request_id, request.method, request.params, blocking=False)
            self.send_payload(request.to_payload(request_id))
        else:
            debug('unable to send', request.method)
            if error_handler is not None:
                error_handler(None)
            return None

    def execute_request(
            self,
            request: Request,
            handler: Callable[[Optional[Any]], None],
            error_handler: Optional[Callable[[Any], None]] = None,
            timeout: float = DEFAULT_SYNC_REQUEST_TIMEOUT
    ) -> None:
        """
        Sends a request and waits for response up to timeout (default: 1 second), blocking the current thread.
        """
        if self.transport is None:
            debug('unable to send', request.method)
            return None

        result = None  # type: Any
        error = None  # type: Optional[Dict[str, Any]]
        exception = None  # type: Optional[Exception]
        with self._sync_request_cvar:
            try:
                self.request_id += 1
                request_id = self.request_id
                self.logger.outgoing_request(request_id, request.method, request.params, blocking=True)
                self._sync_request_result.prepare(request_id)  # After this, is_requesting() returns True.
                self.send_payload(request.to_payload(request_id))
                # We go to sleep. We wake up once another thread calls .notify() on this condition variable.
                if not self._sync_request_cvar.wait_for(self._sync_request_result.is_ready, timeout):
                    error = {"code": ErrorCode.Timeout, "message": "timeout on {}".format(request.method)}
                elif self._sync_request_result.has_error():
                    error = self._sync_request_result.flush_error()
                else:
                    result = self._sync_request_result.flush()
            except Exception as ex:
                exception = ex
            finally:
                self._sync_request_result.reset()
            self.flush_deferred_notifications()
            self.flush_deferred_responses()
        if exception is None:
            if error is not None:
                if error_handler is None:
                    self._error_display_handler(error["message"])
                else:
                    error_handler(error)
            else:
                handler(result)

    def flush_deferred_notifications(self) -> None:
        for payload in self._deferred_notifications:
            try:
                handler = self._notification_handlers.get(payload["method"])
                if handler:
                    handler(payload["params"])
            except Exception as err:
                exception_log("Error handling server payload", err)
        self._deferred_notifications.clear()

    def flush_deferred_responses(self) -> None:
        for handler, result in self._deferred_responses:
            if handler:
                try:
                    handler(result)
                except Exception as err:
                    exception_log("Error handling server payload", err)
        self._deferred_responses.clear()

    def send_notification(self, notification: Notification) -> None:
        if self.transport is not None:
            self.logger.outgoing_notification(notification.method, notification.params)
            self.send_payload(notification.to_payload())
        else:
            debug('unable to send', notification.method)

    def send_response(self, response: Response) -> None:
        self.logger.outgoing_response(response.request_id, response.result)
        self.send_payload(response.to_payload())

    def send_error_response(self, request_id: Any, error: Error) -> None:
        self.logger.outgoing_error_response(request_id, error)
        self.send_payload({'jsonrpc': '2.0', 'id': request_id, 'error': error.to_lsp()})

    def exit(self) -> None:
        self.exiting = True
        self.send_notification(Notification.exit())

    def set_crash_handler(self, handler: Callable) -> None:
        self._crash_handler = handler

    def set_error_display_handler(self, handler: Callable) -> None:
        self._error_display_handler = handler

    def set_transport_failure_handler(self, handler: Callable) -> None:
        self._transport_fail_handler = handler

    def handle_transport_failure(self) -> None:
        debug('transport failed')
        self.transport = None
        if self._transport_fail_handler is not None:
            self._transport_fail_handler()
        if self._crash_handler is not None:
            self._crash_handler()

    def send_payload(self, payload: Dict[str, Any]) -> None:
        if self.transport:
            message = format_request(payload)
            self.transport.send(message)

    def deduce_payload(
        self,
        payload: Dict[str, Any]
    ) -> Tuple[Optional[Callable], Any, Optional[int], Optional[str], Optional[str]]:
        if "method" in payload:
            method = payload["method"]
            result = payload.get("params")
            if "id" in payload:
                req_id = payload["id"]
                handler = self._request_handlers.get(method)
                if handler is None:
                    self.send_error_response(req_id, Error(ErrorCode.MethodNotFound, method))
                else:
                    tup = (handler, result, req_id, "request", method)
                    self.logger.incoming_request(req_id, method, result)
                    return tup
            else:
                if self._sync_request_result.is_idle():
                    res = (self._notification_handlers.get(method), result, None, "notification", method)
                    self.logger.incoming_notification(method, result, res[0] is None)
                    return res
                else:
                    self._deferred_notifications.append(payload)
        elif "id" in payload:
            response_id = int(payload["id"])
            handler, result = self.response_handler(response_id, payload)
            response_tuple = (handler, result, None, None, None)
            self.logger.incoming_response(response_id, result)
            return response_tuple
        else:
            debug("Unknown payload type: ", payload)
        return (None, None, None, None, None)

    def receive_payload(self, message: str) -> None:
        payload = None
        try:
            payload = json.loads(message)
            # limit = min(len(message), 200)
            # debug("got json: ", message[0:limit], "...")
        except IOError as err:
            exception_log("got a non-JSON payload: " + message, err)
            return

        with self._sync_request_cvar:
            handler, result, req_id, typestr, method = self.deduce_payload(payload)

        if handler:
            try:
                if req_id is None:
                    # notification or response
                    handler(result)
                else:
                    # request
                    try:
                        handler(result, req_id)
                    except Error as err:
                        self.send_error_response(req_id, err)
                    except Exception as ex:
                        self.send_error_response(req_id, Error.from_exception(ex))
                        raise
            except Exception as err:
                exception_log("Error handling {}".format(typestr), err)

    def on_transport_closed(self) -> None:
        self._error_display_handler("Communication to server closed, exiting")
        # Differentiate between normal exit and server crash?
        if not self.exiting:
            self.handle_transport_failure()

    def response_handler(self, response_id: int, response: Dict[str, Any]) -> Tuple[Optional[Callable], Any]:
        handler, error_handler = self._response_handlers.pop(response_id, (None, None))
        if "result" in response and "error" not in response:
            return self.handle_response(response_id, handler, response["result"], False)
        elif "result" not in response and "error" in response:
            return self.handle_response(response_id, error_handler, response["error"], True)
        else:
            error = {"code": ErrorCode.InvalidParams, "message": "invalid response payload"}
            return self.handle_response(response_id, error_handler, error, True)

    def handle_response(self, response_id: int, handler: Optional[Callable],
                        result: Any, is_error: bool) -> Tuple[Optional[Callable], Any]:
        if self._sync_request_result.is_idle():
            pass
        elif self._sync_request_result.is_requesting():
            if self._sync_request_result.request_id() == response_id:
                if is_error:
                    self._sync_request_result.set_error(response_id, result)
                else:
                    self._sync_request_result.set(response_id, result)
                self._sync_request_cvar.notify()
            else:
                self._deferred_responses.append((handler, result))
            return (None, None)
        else:  # self._sync_request_result.is_ready()
            self._deferred_responses.append((handler, result))
            return (None, None)
        if handler:
            return (handler, result)
        elif is_error:
            return (self._error_display_handler, result.get("message"))
        else:
            debug("dropping response with ID", response_id)
            return (None, None)

    def on_request(self, request_method: str, handler: Callable) -> None:
        self._request_handlers[request_method] = handler

    def on_notification(self, notification_method: str, handler: Callable) -> None:
        self._notification_handlers[notification_method] = handler


def attach_stdio_client(process: subprocess.Popen, settings: Settings) -> Client:
    transport = StdioTransport(process)
    client = Client(transport, settings)
    client.set_transport_failure_handler(lambda: try_terminate_process(process))
    return client


class SublimeLogger(Logger):

    def __init__(self, settings: Settings, server_name: str, sink: Callable[[str], None]) -> None:
        self.settings = settings
        self.server_name = server_name
        self.sink = sink

    def log(self, message: str, params: Any, log_payload: bool) -> None:
        if log_payload:
            message = "{}: {}".format(message, params)
        self.sink(message)

    def format_response(self, direction: str, request_id: Any) -> str:
        return "{} {} {}".format(direction, self.server_name, request_id)

    def format_request(self, direction: str, method: str, request_id: Any) -> str:
        return "{} {} {}({})".format(direction, self.server_name, method, request_id)

    def format_notification(self, direction: str, method: str) -> str:
        return "{} {} {}".format(direction, self.server_name, method)

    def outgoing_response(self, request_id: Any, params: Any) -> None:
        if not self.settings.log_debug:
            return
        self.log(self.format_response(">>>", request_id), params, self.settings.log_payloads)

    def outgoing_error_response(self, request_id: Any, error: Error) -> None:
        if not self.settings.log_debug:
            return
        self.log(self.format_response("~~>", request_id), error.to_lsp(), self.settings.log_payloads)

    def outgoing_request(self, request_id: int, method: str, params: Any, blocking: bool) -> None:
        if not self.settings.log_debug:
            return
        direction = "==>" if blocking else "-->"
        self.log(self.format_request(direction, method, request_id), params, self.settings.log_payloads)

    def outgoing_notification(self, method: str, params: Any) -> None:
        if not self.settings.log_debug:
            return
        # Do not log the payloads if any of these conditions occur because the payloads might contain the entire
        # content of the view.
        log_payload = self.settings.log_payloads \
            and method != "textDocument/didChange" \
            and method != "textDocument/didOpen"
        if log_payload and method == "textDocument/didSave" and isinstance(params, dict) and "text" in params:
            log_payload = False
        self.log(self.format_notification(" ->", method), params, log_payload)

    def incoming_response(self, request_id: int, params: Any) -> None:
        if not self.settings.log_debug:
            return
        self.log(self.format_response("<<<", request_id), params, self.settings.log_payloads)

    def incoming_error_response(self, request_id: Any, error: Any) -> None:
        if not self.settings.log_debug:
            return
        self.log(self.format_response('<~~', request_id), error, self.settings.log_payloads)

    def incoming_request(self, request_id: Any, method: str, params: Any) -> None:
        if not self.settings.log_debug:
            return
        self.log(self.format_request("<--", method, request_id), params, self.settings.log_payloads)

    def incoming_notification(self, method: str, params: Any, unhandled: bool) -> None:
        if not self.settings.log_debug or method == "window/logMessage":
            return
        direction = "<? " if unhandled else "<- "
        self.log(self.format_notification(direction, method), params, self.settings.log_payloads)<|MERGE_RESOLUTION|>--- conflicted
+++ resolved
@@ -41,25 +41,7 @@
 
     @abstractmethod
     def outgoing_notification(self, method: str, params: Any) -> None:
-<<<<<<< HEAD
-        if not self.settings.log_debug:
-            return
-        # Do not log the payloads if any of these conditions occur because the payloads might contain the entire
-        # content of the view.
-        log_payload = self.settings.log_payloads
-        if method.endswith("didOpen"):
-            log_payload = False
-        elif method.endswith("didChange"):
-            content_changes = params.get("contentChanges")
-            if content_changes and "range" not in content_changes[0]:
-                log_payload = False
-        elif method.endswith("didSave"):
-            if isinstance(params, dict) and "text" in params:
-                log_payload = False
-        self.log(self.format_notification(" ->", method), params, log_payload)
-=======
-        pass
->>>>>>> 161e0dc3
+        pass
 
     @abstractmethod
     def incoming_response(self, request_id: int, params: Any) -> None:
@@ -447,11 +429,16 @@
             return
         # Do not log the payloads if any of these conditions occur because the payloads might contain the entire
         # content of the view.
-        log_payload = self.settings.log_payloads \
-            and method != "textDocument/didChange" \
-            and method != "textDocument/didOpen"
-        if log_payload and method == "textDocument/didSave" and isinstance(params, dict) and "text" in params:
+        log_payload = self.settings.log_payloads
+        if method.endswith("didOpen"):
             log_payload = False
+        elif method.endswith("didChange"):
+            content_changes = params.get("contentChanges")
+            if content_changes and "range" not in content_changes[0]:
+                log_payload = False
+        elif method.endswith("didSave"):
+            if isinstance(params, dict) and "text" in params:
+                log_payload = False
         self.log(self.format_notification(" ->", method), params, log_payload)
 
     def incoming_response(self, request_id: int, params: Any) -> None:
