--- conflicted
+++ resolved
@@ -1,14 +1,10 @@
 from .diagnostics import DiagnosticsStorage
 from .edit import parse_workspace_edit
 from .logging import debug
-<<<<<<< HEAD
+from .message_request_handler import MessageRequestHandler
 from .protocol import Notification, Response, TextDocumentSyncKindNone, TextDocumentSyncKindFull
 from .rpc import Client
-=======
-from .message_request_handler import MessageRequestHandler
-from .protocol import Notification, Response
 from .rpc import Client, SublimeLogger
->>>>>>> 161e0dc3
 from .sessions import Session
 from .types import ClientConfig
 from .types import ClientStates
