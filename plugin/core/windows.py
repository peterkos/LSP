--- conflicted
+++ resolved
@@ -5,11 +5,7 @@
 from .logging import exception_log
 from .message_request_handler import MessageRequestHandler
 from .protocol import Error
-<<<<<<< HEAD
-from .protocol import Notification
-=======
 from .protocol import TextDocumentSyncKindNone, TextDocumentSyncKindFull
->>>>>>> 2c361214
 from .rpc import Logger
 from .sessions import get_plugin
 from .sessions import Manager
@@ -322,51 +318,10 @@
         return candidate
 
     def on_post_initialize(self, session: Session) -> None:
-<<<<<<< HEAD
-        session.send_notification(Notification.initialized())
         sublime.set_timeout_async(self._dequeue_listener_async)
 
     def on_post_exit_async(self, session: Session, exit_code: int, exception: Optional[Exception]) -> None:
         self._sessions.discard(session)
-=======
-        with self._initialization_lock:
-            document_sync = session.capabilities.get("textDocumentSync")
-            if document_sync:
-                self.documents.add_session(session)
-            self._window.status_message("{} initialized".format(session.config.name))
-            sublime.set_timeout_async(self._open_pending_views)
-
-    def handle_view_closed(self, view: ViewLike) -> None:
-        if view.file_name():
-            if not self._is_closing:
-                if not self._window.is_valid():
-                    # try to detect close synchronously (for quitting)
-                    self._handle_window_closed()
-                else:
-                    # in case the window is invalidated after the last view is closed
-                    self._sublime.set_timeout_async(lambda: self._check_window_closed(), 100)
-
-    def _check_window_closed(self) -> None:
-        if not self._is_closing and not self._window.is_valid():
-            self._handle_window_closed()
-
-    def _handle_window_closed(self) -> None:
-        debug('window {} closed, ending sessions'.format(self._window.id()))
-        self._is_closing = True
-        self.end_sessions()
-
-    def _handle_all_sessions_ended(self) -> None:
-        debug('clients for window {} unloaded'.format(self._window.id()))
-        if self._restarting:
-            debug('window {} sessions unloaded - restarting'.format(self._window.id()))
-            sublime.set_timeout(self.start_active_views, 0)
-
-    def on_post_exit(self, session: Session, exit_code: int, exception: Optional[Exception]) -> None:
-        sublime.set_timeout(lambda: self._on_post_exit_main_thread(session, exit_code, exception))
-
-    def _on_post_exit_main_thread(self, session: Session, exit_code: int, exception: Optional[Exception]) -> None:
-        self.documents.remove_session(session.config.name)
->>>>>>> 2c361214
         for view in self._window.views():
             file_name = view.file_name()
             if file_name:
