--- conflicted
+++ resolved
@@ -198,14 +198,7 @@
         session = session_for_view(self.view, 'completionProvider', locations[0])
         if not session:
             return None
-<<<<<<< HEAD
-        client = client_from_session(session)
-        if not client:
-            return None
         self.purge_changes()
-=======
-        self.manager.documents.purge_changes(self.view)
->>>>>>> 4fac0b61
         completion_list = sublime.CompletionList()
         capability = session.get_capability('completionProvider') or {}
         can_resolve_completion_items = bool(capability.get('resolveProvider', False))
