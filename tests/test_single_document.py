--- conflicted
+++ resolved
@@ -1,17 +1,15 @@
 from copy import deepcopy
 from LSP.plugin.core.url import filename_to_uri
-<<<<<<< HEAD
-from setup import TextDocumentTestCase, YieldPromise, TIMEOUT_TIME, PERIOD_TIME, CI
-import unittest
-import sublime
-=======
 from LSP.plugin.hover import _test_contents
-from setup import TextDocumentTestCase, TIMEOUT_TIME, PERIOD_TIME, CI
->>>>>>> 41c1e854
+from setup import CI
+from setup import PERIOD_TIME
+from setup import TextDocumentTestCase
+from setup import TIMEOUT_TIME
+from setup import YieldPromise
 import os
 import sublime
+import threading
 import unittest
-import threading
 
 try:
     from typing import Generator, Optional, Iterable, Tuple, List
