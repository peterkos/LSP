--- conflicted
+++ resolved
@@ -211,12 +211,8 @@
         params = message.get("params")
         unhandled = True
         if not method.startswith("$test/"):
-            self._received.add(method)
+            self._received[method] = params
             async with self._received_cv:
-<<<<<<< HEAD
-                self._received[method] = params
-=======
->>>>>>> a24e0229
                 self._received_cv.notify_all()
                 unhandled = False
         handler = handlers.get(method)
