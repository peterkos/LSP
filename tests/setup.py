from LSP.plugin.core.documents import DocumentSyncListener
from LSP.plugin.core.logging import debug
from LSP.plugin.core.protocol import Notification, Request, WorkspaceFolder
from LSP.plugin.core.registry import windows
from LSP.plugin.core.sessions import Session
from LSP.plugin.core.settings import client_configs
from LSP.plugin.core.types import ClientConfig, LanguageConfig, ClientStates
from os import environ
from os.path import dirname
from os.path import join
from sublime_plugin import view_event_listeners
from test_mocks import basic_responses
from unittesting import DeferrableTestCase
import sublime


CI = any(key in environ for key in ("TRAVIS", "CI", "GITHUB_ACTIONS"))

project_path = dirname(__file__)
test_file_path = join(project_path, "testfile.txt")
workspace_folders = [WorkspaceFolder.from_path(project_path)]
TIMEOUT_TIME = 10000 if CI else 2000
SUPPORTED_SCOPE = "text.plain"
SUPPORTED_SYNTAX = "Packages/Text/Plain text.tmLanguage"
text_language = LanguageConfig("text", [SUPPORTED_SCOPE], [SUPPORTED_SYNTAX])
text_config = ClientConfig("textls", [], None, languages=[text_language])

try:
    from typing import Dict, List, Callable, Any, Optional, Generator
    assert Dict and Callable and List and Any and Optional and Generator
except ImportError:
    pass


class YieldPromise:

    __slots__ = ('__done')

    def __init__(self) -> None:
        self.__done = False

    def __call__(self) -> bool:
        return self.__done

    def fulfill(self) -> None:
        assert not self.__done
        self.__done = True


def make_stdio_test_config() -> ClientConfig:
    return ClientConfig(
        name="TEST",
        binary_args=["python3", join("$packages", "LSP", "tests", "server.py")],
        tcp_port=None,
        languages=[LanguageConfig(
            language_id="txt",
            scopes=[SUPPORTED_SCOPE],
            syntaxes=[SUPPORTED_SYNTAX])],
        enabled=True)


def add_config(config):
    client_configs.all.append(config)


def remove_config(config):
    client_configs.all.remove(config)


def close_test_view(view: sublime.View):
    if view:
        view.set_scratch(True)
        view.close()


def expand(s: str, w: sublime.Window) -> str:
    return sublime.expand_variables(s, w.extract_variables())


class SessionType:
    Stdio = 1
    TcpCreate = 2
    TcpConnectExisting = 3


class TextDocumentTestCase(DeferrableTestCase):

    def __init__(self, *args: 'Any', **kwargs: 'Any') -> None:
        super().__init__(*args, **kwargs)
        self.session = None  # type: Optional[Session]
        self.config = make_stdio_test_config()

    def setUp(self) -> 'Generator':
        super().setUp()
        test_name = self.get_test_name()
        server_capabilities = self.get_test_server_capabilities()
        session_type = self.get_test_session_type()
        self.assertTrue(test_name)
        self.assertTrue(server_capabilities)
        if session_type == SessionType.Stdio:
            pass
        elif session_type == SessionType.TcpCreate:
            # TODO: make the test server do TCP
            pass
        elif session_type == SessionType.TcpConnectExisting:
            # TODO
            pass
        else:
            self.assertFalse(True)
        window = sublime.active_window()
        self.assertTrue(window)
        filename = expand(join("$packages", "LSP", "tests", "{}.txt".format(test_name)), window)
        self.config.init_options["serverResponse"] = server_capabilities
        add_config(self.config)
        self.wm = windows.lookup(window)
        self.wm._configs.all.append(self.config)
        self.view = window.open_file(filename)
<<<<<<< HEAD
        yield lambda: not self.view.is_loading()
=======
        yield {"condition": lambda: not self.view.is_loading()}
>>>>>>> cdb7f92b
        self.assertTrue(self.wm._configs.syntax_supported(self.view))
        self.init_view_settings()
        found_document_sync_listener = False
        for listener in view_event_listeners[self.view.id()]:
            if isinstance(listener, DocumentSyncListener):
                # Bug in ST3? Either that, or CI runs with ST window not in focus and that makes ST3 not trigger some
                # events like on_load_async, on_activated, on_deactivated. That makes things not properly initialize on
                # opening file (manager missing in DocumentSyncListener)
                # Revisit this once we're on ST4.
                sublime.set_timeout_async(listener.on_activated_async)
                found_document_sync_listener = True
                break
        self.assertTrue(found_document_sync_listener)
        yield {
            "condition": lambda: self.wm.get_session(self.config.name, self.view.file_name()) is not None,
            "timeout": TIMEOUT_TIME}
        self.session = self.wm.get_session(self.config.name, self.view.file_name())
        self.assertIsNotNone(self.session)
        self.assertEqual(self.session.config.name, self.config.name)
        yield {"condition": lambda: self.session.state == ClientStates.READY}
        yield from self.await_boilerplate_begin()

    def get_test_name(self) -> str:
        return "testfile"

    def get_test_server_capabilities(self) -> dict:
        return basic_responses["initialize"]

    def get_test_session_type(self) -> int:
        return SessionType.Stdio

    def init_view_settings(self) -> None:
        s = self.view.settings().set
        s("auto_complete_selector", SUPPORTED_SCOPE)
        s("ensure_newline_at_eof_on_save", False)
        s("rulers", [])
        s("tab_size", 4)
        s("translate_tabs_to_spaces", False)
        s("word_wrap", False)
        s("lsp_format_on_save", False)

    def await_message(self, method: str) -> 'Generator':
        self.assertIsNotNone(self.session)
        assert self.session  # mypy
        promise = YieldPromise()

        def handler(params: 'Any') -> None:
            assert params is None
            promise.fulfill()

        def error_handler(params: 'Any') -> None:
            debug("Got error:", params, "awaiting timeout :(")

        self.session.client.send_request(Request("$test/getReceived", {"method": method}), handler, error_handler)
        yield {"condition": promise, "timeout": TIMEOUT_TIME}

    def set_response(self, method: str, response: 'Any') -> None:
        self.assertIsNotNone(self.session)
        assert self.session  # mypy
        self.session.client.send_notification(
            Notification("$test/setResponse", {"method": method, "response": response}))

    def await_boilerplate_begin(self) -> 'Generator':
        yield from self.await_message("initialize")
        yield from self.await_message("initialized")
        yield from self.await_message("textDocument/didOpen")

    def await_boilerplate_end(self) -> 'Generator':
        self.wm.end_config_sessions(self.config.name)  # TODO: Shouldn't this be automatic once the last view closes?
        if self.session:
            yield lambda: self.session.client is None

    def await_clear_view_and_save(self) -> 'Generator':
        assert self.view  # type: Optional[sublime.View]
        self.view.run_command("select_all")
        self.view.run_command("left_delete")
        self.view.run_command("save")
        yield from self.await_message("textDocument/didChange")
        yield from self.await_message("textDocument/didSave")

    def await_view_change(self, expected_change_count: int) -> 'Generator':
        assert self.view  # type: Optional[sublime.View]

        def condition() -> bool:
            nonlocal self
            nonlocal expected_change_count
            assert self.view
            v = self.view
            return v.change_count() == expected_change_count

        yield {"condition": condition, "timeout": TIMEOUT_TIME}

    def insert_characters(self, characters: str) -> int:
        assert self.view  # type: Optional[sublime.View]
        self.view.run_command("insert", {"characters": characters})
        return self.view.change_count()

    def tearDown(self) -> 'Generator':
        yield from self.await_boilerplate_end()
        super().tearDown()

    def doCleanups(self) -> 'Generator':
        # restore the user's configs
        close_test_view(self.view)
        remove_config(self.config)
        self.wm._configs.all.remove(self.config)
        yield from super().doCleanups()<|MERGE_RESOLUTION|>--- conflicted
+++ resolved
@@ -115,11 +115,7 @@
         self.wm = windows.lookup(window)
         self.wm._configs.all.append(self.config)
         self.view = window.open_file(filename)
-<<<<<<< HEAD
-        yield lambda: not self.view.is_loading()
-=======
         yield {"condition": lambda: not self.view.is_loading()}
->>>>>>> cdb7f92b
         self.assertTrue(self.wm._configs.syntax_supported(self.view))
         self.init_view_settings()
         found_document_sync_listener = False
