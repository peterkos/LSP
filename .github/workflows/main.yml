--- conflicted
+++ resolved
@@ -37,39 +37,16 @@
     - run: |
         pip3 install coverage==4.5.4 codecov==2.0.15
         codecov
-<<<<<<< HEAD
 
-  Windows:
-    runs-on: windows-latest
-=======
   Linux:
     runs-on: ubuntu-latest
     container: sublimetext/unittesting
->>>>>>> cdb7f92b
     env:
       CODECOV_TOKEN: ${{secrets.CODECOV_TOKEN}}
       SUBLIME_TEXT_VERSION: "3"
       SUBLIME_TEXT_ARCH: x64
       PACKAGE: LSP
     steps:
-<<<<<<< HEAD
-    - uses: actions/checkout@v1
-    - run: python tests/server.py --version
-    - run: python tests/adjust_unittesting_config_for_ci.py
-    - run: (new-object net.webclient).DownloadFile("https://raw.githubusercontent.com/SublimeText/UnitTesting/master/sbin/github.ps1","github.ps1")
-    - run: |
-        ./github.ps1 "bootstrap" -verbose
-        ./github.ps1 "install_package_control" -verbose
-        ./github.ps1 "run_tests" -coverage -verbose
-      name: Run UnitTesting tests
-    - run: pip3 install mypy==0.750 flake8==3.7.9 yapf==0.29.0
-    - run: mypy -p plugin
-    - run: flake8 plugin tests
-    - run: yapf --diff plugin/core/main.py
-    - run: |
-        pip3 install coverage==4.5.4 codecov==2.0.15
-        codecov
-=======
       - uses: actions/checkout@v1
       - run: echo ::add-path::$HOME/.local/bin
       - run: sudo apt update
@@ -91,4 +68,28 @@
       - run: |
           pip3 install coverage==4.5.4 codecov==2.0.15
           codecov
->>>>>>> cdb7f92b
+  
+  Windows:
+    runs-on: windows-latest
+    env:
+      CODECOV_TOKEN: ${{secrets.CODECOV_TOKEN}}
+      SUBLIME_TEXT_VERSION: "3"
+      SUBLIME_TEXT_ARCH: x64
+      PACKAGE: LSP
+    steps:
+    - uses: actions/checkout@v1
+    - run: python tests/server.py --version
+    - run: python tests/adjust_unittesting_config_for_ci.py
+    - run: (new-object net.webclient).DownloadFile("https://raw.githubusercontent.com/SublimeText/UnitTesting/master/sbin/github.ps1","github.ps1")
+    - run: |
+        ./github.ps1 "bootstrap" -verbose
+        ./github.ps1 "install_package_control" -verbose
+        ./github.ps1 "run_tests" -coverage -verbose
+      name: Run UnitTesting tests
+    - run: pip3 install mypy==0.750 flake8==3.7.9 yapf==0.29.0
+    - run: mypy -p plugin
+    - run: flake8 plugin tests
+    - run: yapf --diff plugin/core/main.py
+    - run: |
+        pip3 install coverage==4.5.4 codecov==2.0.15
+        codecov